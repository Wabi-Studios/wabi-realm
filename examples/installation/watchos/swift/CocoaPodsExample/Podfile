use_frameworks!
branch = ENV['sha']

target 'CocoaPodsExample WatchKit Extension' do
  platform :watchos, '5.0'
  pod 'Realm', git: 'https://github.com/realm/realm-cocoa.git', branch: branch, submodules: true
  pod 'RealmSwift', git: 'https://github.com/realm/realm-cocoa.git', branch: branch, submodules: true
end
<<<<<<< HEAD
=======

post_install do |installer|
  installer.pods_project.targets.each do |target|
    target.build_configurations.each do |config|
      config.build_settings['SWIFT_VERSION'] = '4.0'
      config.build_settings['GCC_GENERATE_DEBUGGING_SYMBOLS'] = 'NO'
    end
  end
end
>>>>>>> e62fe72f
<|MERGE_RESOLUTION|>--- conflicted
+++ resolved
@@ -6,8 +6,6 @@
   pod 'Realm', git: 'https://github.com/realm/realm-cocoa.git', branch: branch, submodules: true
   pod 'RealmSwift', git: 'https://github.com/realm/realm-cocoa.git', branch: branch, submodules: true
 end
-<<<<<<< HEAD
-=======
 
 post_install do |installer|
   installer.pods_project.targets.each do |target|
@@ -16,5 +14,4 @@
       config.build_settings['GCC_GENERATE_DEBUGGING_SYMBOLS'] = 'NO'
     end
   end
-end
->>>>>>> e62fe72f
+end