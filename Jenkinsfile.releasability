--- conflicted
+++ resolved
@@ -1,16 +1,8 @@
-<<<<<<< HEAD
-xcodeVersions = ['10.3', '11.1', '11.2.1', '11.3', '11.4.1']
-platforms = ['osx', 'ios', 'watchos', 'tvos', 'catalyst']
-carthagePlatforms = ['osx', 'ios', 'watchos', 'tvos']
-platformNames = ['osx': 'macOS', 'ios': 'iOS', 'watchos': 'watchOS', 'tvos': 'tvOS', 'catalyst': 'Catalyst']
-carthageXcodeVersion = '11.4.1'
-=======
 xcodeVersions = ['10.3', '11.1', '11.2.1', '11.3', '11.4.1', '11.5']
 platforms = ['osx', 'ios', 'watchos', 'tvos', 'catalyst']
 carthagePlatforms = ['osx', 'ios', 'watchos', 'tvos']
 platformNames = ['osx': 'macOS', 'ios': 'iOS', 'watchos': 'watchOS', 'tvos': 'tvOS', 'catalyst': 'Catalyst']
 carthageXcodeVersion = '11.5'
->>>>>>> e62fe72f
 objcXcodeVersion = '10.3'
 docsSwiftVersion = '5.2.4'
 
