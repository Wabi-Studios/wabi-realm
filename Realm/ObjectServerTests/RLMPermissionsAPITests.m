--- conflicted
+++ resolved
@@ -815,11 +815,7 @@
     BOOL seenUserBPermission = NO;
     BOOL seenUserCPermission = NO;
     CHECK_PERMISSION_COUNT_PREDICATE(sorted, 3, >=);
-<<<<<<< HEAD
-    for (int i=0; i<sorted.count - 1; i++) {
-=======
     for (NSUInteger i=0; i<sorted.count - 1; i++) {
->>>>>>> 2a0f5106
         NSString *thisID = [sorted objectAtIndex:i].identity;
         NSString *nextID = [sorted objectAtIndex:i + 1].identity;
         seenUserBPermission |= ([thisID isEqualToString:uB] || [nextID isEqualToString:uB]);
@@ -947,11 +943,7 @@
 #pragma mark - Permission offer/response
 
 /// Get a token which can be used to offer the permissions as defined
-<<<<<<< HEAD
-- (void)testPermissionOffer {
-=======
 - (void)disabled_testPermissionOffer {
->>>>>>> 2a0f5106
     NSURL *url = REALM_URL();
     RLMSyncUser *user = [self logInUserForCredentials:[RLMSyncTestCase basicCredentialsWithName:NSStringFromSelector(_cmd)
                                                                                        register:self.isParent]
@@ -998,11 +990,7 @@
 }
 
 /// Failed to process a permission offer object due to the offer expired
-<<<<<<< HEAD
-- (void)testPermissionOfferIsExpired {
-=======
 - (void)disabled_testPermissionOfferIsExpired {
->>>>>>> 2a0f5106
     NSURL *url = REALM_URL();
     RLMSyncUser *user = [self logInUserForCredentials:[RLMSyncTestCase basicCredentialsWithName:NSStringFromSelector(_cmd)
                                                                                        register:self.isParent]
@@ -1050,11 +1038,7 @@
 }
 
 /// Get a permission offer token, then permission offer response will be processed, then open another user's Realm file
-<<<<<<< HEAD
-- (void)testPermissionOfferResponse {
-=======
 - (void)disabled_testPermissionOfferResponse {
->>>>>>> 2a0f5106
     NSString *userNameA = [NSStringFromSelector(_cmd) stringByAppendingString:@"_A"];
     RLMSyncUser *userA = [self logInUserForCredentials:[RLMSyncTestCase basicCredentialsWithName:userNameA
                                                                                         register:self.isParent]
@@ -1153,11 +1137,7 @@
 }
 
 /// Failed to process a permission offer response object due to `token` is invalid
-<<<<<<< HEAD
-- (void)testPermissionOfferResponseInvalidToken {
-=======
 - (void)disabled_testPermissionOfferResponseInvalidToken {
->>>>>>> 2a0f5106
     RLMSyncUser *user = [self logInUserForCredentials:[RLMSyncTestCase basicCredentialsWithName:NSStringFromSelector(_cmd)
                                                                                        register:self.isParent]
                                                server:[RLMSyncTestCase authServerURL]];
@@ -1198,11 +1178,7 @@
 }
 
 /// Failed to process a permission offer response object due to `token` does not exist
-<<<<<<< HEAD
-- (void)testPermissionOfferResponseTokenNotExist {
-=======
 - (void)disabled_testPermissionOfferResponseTokenNotExist {
->>>>>>> 2a0f5106
     RLMSyncUser *user = [self logInUserForCredentials:[RLMSyncTestCase basicCredentialsWithName:NSStringFromSelector(_cmd)
                                                                                        register:self.isParent]
                                                server:[RLMSyncTestCase authServerURL]];
